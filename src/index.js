--- conflicted
+++ resolved
@@ -1,903 +1,12 @@
-import React from 'react'
-
-export let queries = []
-const cancelledError = {}
-export let globalStateListeners = []
-let uid = 0
-const configContext = React.createContext()
-const isServer = typeof window === 'undefined'
-const noop = () => {}
-let Console = console || { error: noop, warn: noop, log: noop }
-
-const statusIdle = 'idle'
-const statusLoading = 'loading'
-const statusError = 'error'
-const statusSuccess = 'success'
-
-const actionInit = {}
-const actionActivate = {}
-const actionDeactivate = {}
-const actionFailed = {}
-const actionMarkStale = {}
-const actionFetch = {}
-const actionSuccess = {}
-const actionError = {}
-const actionSetData = {}
-
-let defaultConfig = {
-  retry: 3,
-  retryDelay: attemptIndex => Math.min(1000 * 2 ** attemptIndex, 30000),
-  staleTime: 0,
-  cacheTime: 5 * 60 * 1000,
-  refetchAllOnWindowFocus: true,
-  refetchInterval: false,
-  suspense: false,
-  queryKeySerializerFn: defaultQueryKeySerializerFn,
-  throwOnError: true,
-  useErrorBoundary: undefined, // this will default to the suspense value
-}
-
-export function setConsole(c) {
-  Console = c
-}
-
-const onWindowFocus = () => {
-  const { refetchAllOnWindowFocus } = defaultConfig
-
-  if (isDocumentVisible() && isOnline()) {
-    refetchAllQueries({
-      shouldRefetchQuery: query => {
-        if (typeof query.config.refetchOnWindowFocus === 'undefined') {
-          return refetchAllOnWindowFocus
-        } else {
-          return query.config.refetchOnWindowFocus
-        }
-      },
-    }).catch(error => {
-      Console.error(error.message)
-    })
-  }
-}
-
-let removePreviousHandler
-
-export function setFocusHandler(callback) {
-  // Unsub the old watcher
-  if (removePreviousHandler) {
-    removePreviousHandler()
-  }
-  // Sub the new watcher
-  removePreviousHandler = callback(onWindowFocus)
-}
-
-setFocusHandler(handleFocus => {
-  // Listen to visibillitychange and focus
-  if (typeof window !== 'undefined' && window.addEventListener) {
-    window.addEventListener('visibilitychange', handleFocus, false)
-    window.addEventListener('focus', handleFocus, false)
-
-    return () => {
-      // Be sure to unsubscribe if a new handler is set
-      window.removeEventListener('visibilitychange', handleFocus)
-      window.removeEventListener('focus', handleFocus)
-    }
-  }
-})
-
-export function ReactQueryConfigProvider({ config, children }) {
-  let configContextValue = React.useContext(configContext)
-
-  const newConfig = React.useMemo(() => {
-    const newConfig = {
-      ...(configContextValue || defaultConfig),
-      ...config,
-    }
-
-    // Default useErrorBoundary to the suspense value
-    if (typeof newConfig.useErrorBoundary === 'undefined') {
-      newConfig.useErrorBoundary = newConfig.suspense
-    }
-
-    return newConfig
-  }, [config, configContextValue])
-
-  if (!configContextValue) {
-    defaultConfig = newConfig
-  }
-
-  return (
-    <configContext.Provider value={newConfig}>
-      {children}
-    </configContext.Provider>
-  )
-}
-
-function useConfigContext() {
-  return React.useContext(configContext) || defaultConfig
-}
-
-function queryReducer(state, action) {
-  switch (action.type) {
-    case actionInit:
-      return {
-        status: action.options.config.manual ? statusIdle : statusLoading,
-        error: null,
-        isFetching: action.options.config.manual ? false : true,
-        isFetchingMore: false,
-        canFetchMore: false,
-        failureCount: 0,
-        isCached: false,
-        isStale: true,
-        data: action.initialData,
-      }
-    case actionActivate:
-      return {
-        ...state,
-        isInactive: false,
-      }
-    case actionDeactivate:
-      return {
-        ...state,
-        isInactive: true,
-      }
-    case actionFailed:
-      return {
-        ...state,
-        failureCount: state.failureCount + 1,
-      }
-    case actionMarkStale:
-      return {
-        ...state,
-        isStale: true,
-      }
-    case actionFetch:
-      return {
-        ...state,
-        status: state.status === statusError ? statusLoading : state.status,
-        isFetching: true,
-        isFetchingMore: action.isFetchMore,
-        failureCount: 0,
-      }
-    case actionSuccess:
-      const newData = action.paginated
-        ? action.isFetchMore
-          ? [...state.data, action.data[0]]
-          : action.data
-        : action.data[0]
-
-      return {
-        ...state,
-        status: statusSuccess,
-        data: newData,
-        error: null,
-        isCached: true,
-        isStale: false,
-        isFetching: false,
-        isFetchingMore: false,
-        canFetchMore: action.canFetchMore,
-      }
-    case actionError:
-      return {
-        ...state,
-        isFetching: false,
-        isFetchingMore: false,
-        ...(!action.cancelled && {
-          status: statusError,
-          error: action.error,
-          isCached: false,
-          isStale: true,
-        }),
-      }
-    case actionSetData:
-      return {
-        ...state,
-        data: functionalUpdate(action.updater, state.data),
-      }
-    default:
-      throw new Error()
-  }
-}
-
-function makeQuery(options) {
-  let initialData = options.config.paginated ? [] : undefined
-
-  if (typeof options.config.initialData !== 'undefined') {
-    initialData = options.config.initialData
-  }
-
-  let query = {
-    ...options,
-    pageVariables: [],
-    instances: [],
-    state: queryReducer(undefined, { type: actionInit, options, initialData }),
-    // promise: null,
-    // staleTimeout: null,
-    // cacheTimeout: null,
-    // cancelled: null,
-  }
-
-  query.dispatch = action => {
-    query.state = queryReducer(query.state, action)
-    query.instances.forEach(instance => {
-      instance.onStateUpdate(query.state)
-    })
-    globalStateListeners.forEach(d => d())
-  }
-
-  query.subscribe = instance => {
-    let found = query.instances.find(d => d.id === instance.id)
-
-    if (found) {
-      Object.assign(found, instance)
-    } else {
-      found = instance
-      query.instances.push(instance)
-    }
-
-    // Mark as active
-    query.dispatch({ type: actionActivate })
-
-    // Cancel garbage collection
-    clearTimeout(query.cacheTimeout)
-
-    // Mark the query as not cancelled
-    query.cancelled = null
-
-    // Return the unsubscribe function
-    return () => {
-      query.instances = query.instances.filter(d => d.id !== instance.id)
-
-      if (!query.instances.length) {
-        // Cancel any side-effects
-        query.cancelled = cancelledError
-
-        if (query.cancelQueries) {
-          query.cancelQueries()
-        }
-
-        // Mark as inactive
-        query.dispatch({ type: actionDeactivate })
-
-        // Schedule garbage collection
-        query.cacheTimeout = setTimeout(
-          () => {
-            queries.splice(
-              queries.findIndex(d => d === query),
-              1
-            )
-            globalStateListeners.forEach(d => d())
-          },
-          query.state.isCached ? query.config.cacheTime : 0
-        )
-      }
-    }
-  }
-
-  // Set up the fetch function
-  const tryFetchQueryPages = async pageVariables => {
-    try {
-      // Perform the query
-      const promises = pageVariables.map(variables => query.queryFn(variables))
-
-      query.cancelQueries = () =>
-        promises.map(({ cancel }) => cancel && cancel())
-
-      const data = await Promise.all(promises)
-
-      if (query.cancelled) throw query.cancelled
-
-      return data
-    } catch (error) {
-      if (query.cancelled) throw query.cancelled
-
-      // If we fail, increase the failureCount
-      query.dispatch({ type: actionFailed })
-
-      // Do we need to retry the request?
-      if (
-        // Only retry if the document is visible
-        query.config.retry === true ||
-        query.state.failureCount < query.config.retry
-      ) {
-        if (!isDocumentVisible()) {
-          return new Promise(r => {})
-        }
-
-        // Determine the retryDelay
-        const delay = functionalUpdate(
-          query.config.retryDelay,
-          query.state.failureCount
-        )
-
-        // Return a new promise with the retry
-        return new Promise((resolve, reject) => {
-          // Keep track of the retry timeout
-          setTimeout(async () => {
-            if (query.cancelled) return reject(query.cancelled)
-
-            try {
-              const data = await tryFetchQueryPages(pageVariables)
-              if (query.cancelled) return reject(query.cancelled)
-              resolve(data)
-            } catch (error) {
-              if (query.cancelled) return reject(query.cancelled)
-              reject(error)
-            }
-          }, delay)
-        })
-      }
-
-      throw error
-    }
-  }
-
-  query.fetch = async ({
-    variables = query.config.paginated && query.state.isCached
-      ? query.pageVariables
-      : query.variables,
-    force,
-    isFetchMore,
-  } = {}) => {
-    // Don't refetch fresh queries without force
-    if (!query.queryHash || (!query.state.isStale && !force)) {
-      return
-    }
-
-    // Create a new promise for the query cache if necessary
-    if (!query.promise) {
-      query.promise = (async () => {
-        // If there are any retries pending for this query, kill them
-        query.cancelled = null
-
-        const cleanup = () => {
-          delete query.promise
-
-          // Schedule a fresh invalidation, always!
-          clearTimeout(query.staleTimeout)
-
-          query.staleTimeout = setTimeout(() => {
-            if (query) {
-              query.dispatch({ type: actionMarkStale })
-            }
-          }, query.config.staleTime)
-        }
-
-        try {
-          // Set up the query refreshing state
-          query.dispatch({ type: actionFetch })
-
-          variables =
-            query.config.paginated && query.state.isCached && !isFetchMore
-              ? variables
-              : [variables]
-
-          // Try to fetch
-          let data = await tryFetchQueryPages(variables)
-
-          // If we are paginating, and this is the first query or a fetch more
-          // query, then store the variables in the pageVariables
-          if (
-            query.config.paginated &&
-            (isFetchMore || !query.state.isCached)
-          ) {
-            query.pageVariables.push(variables[0])
-          }
-
-          // Set data and mark it as cached
-          query.dispatch({
-            type: actionSuccess,
-            data,
-            paginated: query.config.paginated,
-            isFetchMore,
-            canFetchMore:
-              query.config.paginated &&
-              query.config.getCanFetchMore(data[data.length - 1], data),
-          })
-
-          query.instances.forEach(
-            instance =>
-              instance.onSuccess && instance.onSuccess(query.state.data)
-          )
-
-          cleanup()
-
-          return data
-        } catch (error) {
-          query.dispatch({
-            type: actionError,
-            cancelled: error === query.cancelled,
-            error,
-          })
-
-          cleanup()
-
-          if (error !== query.cancelled) {
-            query.instances.forEach(
-              instance => instance.onError && instance.onError(error)
-            )
-
-            throw error
-          }
-        }
-      })()
-    }
-
-    return query.promise
-  }
-
-  query.setData = updater => query.dispatch({ type: actionSetData, updater })
-
-  return query
-}
-
-export function useQuery(queryKey, queryFn, config = {}) {
-  const isMountedRef = React.useRef(false)
-  const wasSuspendedRef = React.useRef(false)
-  const instanceIdRef = React.useRef(uid++)
-  const instanceId = instanceIdRef.current
-
-  config = {
-    ...useConfigContext(),
-    ...config,
-  }
-
-  const { manual } = config
-
-  const [
-    queryHash,
-    queryGroup,
-    variablesHash,
-    variables,
-  ] = config.queryKeySerializerFn(queryKey)
-
-  let query = queries.find(query => query.queryHash === queryHash)
-
-  let wasPrefetched
-
-  if (query) {
-    wasPrefetched = query.config.prefetch
-    query.config = config
-    if (!isMountedRef.current) {
-      query.config.prefetch = wasPrefetched
-    }
-    query.queryFn = queryFn
-  } else {
-    query = makeQuery({
-      queryHash,
-      queryGroup,
-      variablesHash,
-      variables,
-      config,
-      queryFn,
-    })
-    if (!isServer) {
-      queries.push(query)
-    }
-  }
-
-  React.useEffect(() => {
-    if (config.refetchInterval && !query.refetchInterval) {
-      query.refetchInterval = setInterval(() => {
-        if (isDocumentVisible() || config.refetchIntervalInBackground) {
-          try {
-            query.fetch()
-          } catch (err) {
-            Console.error(err)
-            // Swallow this error, since it is handled elsewhere
-          }
-        }
-      }, config.refetchInterval)
-
-      return () => {
-        clearInterval(query.refetchInterval)
-        query.refetchInterval = null
-      }
-    }
-  }, [config.refetchInterval, config.refetchIntervalInBackground, query])
-
-  const [state, setState] = React.useState(query.state)
-
-  const onStateUpdate = React.useCallback(newState => setState(newState), [])
-  const getLatestOnError = useGetLatest(config.onError)
-  const getLatestOnSuccess = useGetLatest(config.onSuccess)
-
-  React.useEffect(() => {
-    const unsubscribeFromQuery = query.subscribe({
-      id: instanceId,
-      onStateUpdate,
-      onSuccess: data => getLatestOnSuccess() && getLatestOnSuccess()(data),
-      onError: err => getLatestOnError() && getLatestOnError()(err),
-    })
-    return unsubscribeFromQuery
-  }, [getLatestOnError, getLatestOnSuccess, instanceId, onStateUpdate, query])
-
-  const refetch = query.fetch
-  const setData = query.setData
-
-  const fetchMore = React.useCallback(
-    config.paginated
-      ? paginationVariables =>
-          query.fetch({
-            variables: paginationVariables,
-            force: true,
-            isFetchMore: true,
-          })
-      : undefined,
-    [query]
-  )
-
-  const getLatestManual = useGetLatest(manual)
-
-  React.useEffect(() => {
-    if (getLatestManual()) {
-      return
-    }
-
-    if (config.suspense) {
-      if (wasSuspendedRef.current || wasPrefetched) {
-        return
-      }
-    }
-
-    const runRefetch = async () => {
-      try {
-        await query.fetch()
-      } catch (err) {
-        Console.error(err)
-        // Swallow this error. Don't rethrow it into a render function
-      }
-    }
-
-    runRefetch()
-  }, [config.suspense, getLatestManual, query, wasPrefetched])
-
-  React.useEffect(() => {
-    isMountedRef.current = true
-  }, [])
-
-  if (config.suspense) {
-    if (state.error) {
-      throw state.error
-    }
-    if (!state.isCached) {
-      wasSuspendedRef.current = true
-      throw query.fetch()
-    }
-  }
-
-  wasSuspendedRef.current = false
-
-  return {
-    ...state,
-    refetch,
-    fetchMore,
-    setData,
-  }
-}
-
-export async function prefetchQuery(queryKey, queryFn, config = {}) {
-  config = {
-    ...defaultConfig,
-    ...config,
-    prefetch: true,
-  }
-
-  const [
-    queryHash,
-    queryGroup,
-    variablesHash,
-    variables,
-  ] = defaultConfig.queryKeySerializerFn(queryKey)
-
-  // If we're prefetching, use the queryFn to make the fetch call
-
-  let query = queries.find(query => query.queryHash === queryHash)
-
-  if (query) {
-    if (!config.force) {
-      return
-    }
-    query.config = config
-    query.queryFn = queryFn
-  } else {
-    query = makeQuery({
-      queryHash,
-      queryGroup,
-      variablesHash,
-      variables,
-      config,
-      queryFn,
-    })
-    if (!isServer) {
-      queries.push(query)
-    }
-  }
-
-  // Trigger a query subscription with one-time unique id
-  const unsubscribeFromQuery = query.subscribe({
-    id: uid++,
-    onStateUpdate: noop,
-  })
-
-  // Trigger a fetch and return the promise
-  try {
-    return await query.fetch({ force: config.force })
-  } finally {
-    // Since this is not a hook, upsubscribe after we're done
-    unsubscribeFromQuery()
-  }
-}
-
-export async function refetchQuery(queryKey, config = {}) {
-  const [
-    ,
-    queryGroup,
-    variablesHash,
-    variables,
-  ] = defaultConfig.queryKeySerializerFn(queryKey)
-
-  // If we're simply refetching an existing query, then go find them
-  // and call their fetch functions
-
-  if (!queryGroup) {
-    return
-  }
-
-  return Promise.all(
-    queries.map(async query => {
-      if (query.queryGroup !== queryGroup) {
-        return
-      }
-
-      if (variables === false && query.variablesHash) {
-        return
-      }
-
-      if (variablesHash && query.variablesHash !== variablesHash) {
-        return
-      }
-
-      await query.fetch({ force: config.force })
-    })
-  )
-}
-
-export function useMutation(
-  mutationFn,
-  { refetchQueries, refetchQueriesOnFailure, ...config } = {}
-) {
-  const [data, setData] = React.useState(null)
-  const [error, setError] = React.useState(null)
-  const [status, setStatus] = React.useState('idle')
-  const mutationFnRef = React.useRef()
-  mutationFnRef.current = mutationFn
-
-  const { throwOnError, useErrorBoundary } = {
-    ...useConfigContext(),
-    ...config,
-  }
-
-  const mutate = React.useCallback(
-    async (variables, { updateQuery, waitForRefetchQueries = false } = {}) => {
-      setStatus(statusLoading)
-      setError(null)
-
-      const doRefetchQueries = async () => {
-        const refetchPromises = refetchQueries.map(queryKey =>
-          refetchQuery(queryKey, { force: true })
-        )
-        if (waitForRefetchQueries) {
-          await Promise.all(refetchPromises)
-        }
-      }
-
-      try {
-        const res = await mutationFnRef.current(variables)
-        setData(res)
-
-        if (updateQuery) {
-          setQueryData(updateQuery, res, { shouldRefetch: false })
-        }
-
-        if (refetchQueries) {
-          try {
-            await doRefetchQueries()
-          } catch (err) {
-            Console.error(err)
-            // Swallow this error since it is a side-effect
-          }
-        }
-
-        setStatus(statusSuccess)
-
-        return res
-      } catch (error) {
-        setError(error)
-
-        if (refetchQueriesOnFailure) {
-          await doRefetchQueries()
-        }
-
-<<<<<<< HEAD
-        setStatus(statusError)
-        throw error
-=======
-        setIsLoading(false)
-        if (throwOnError) {
-          throw error
-        }
->>>>>>> 9f3b2e99
-      }
-    },
-    [refetchQueries, refetchQueriesOnFailure, throwOnError]
-  )
-
-<<<<<<< HEAD
-  return [mutate, { data, status, error }]
-=======
-  const reset = React.useCallback(() => setData(null), [])
-
-  React.useEffect(() => {
-    if (useErrorBoundary && error) {
-      throw error
-    }
-  }, [error, useErrorBoundary])
-
-  return [mutate, { data, isLoading, error, reset }]
->>>>>>> 9f3b2e99
-}
-
-export function useIsFetching() {
-  const [state, setState] = React.useState({})
-  const ref = React.useRef()
-
-  if (!ref.current) {
-    ref.current = () => {
-      setState({})
-    }
-    globalStateListeners.push(ref.current)
-  }
-
-  React.useEffect(() => {
-    return () => {
-      globalStateListeners = globalStateListeners.filter(d => d !== ref.current)
-    }
-  }, [])
-
-  return React.useMemo(
-    () => state && queries.some(query => query.state.isFetching),
-    [state]
-  )
-}
-
-export function setQueryData(
-  userQueryKey,
-  updater,
-  { shouldRefetch = true } = {}
-) {
-  const [queryHash] = defaultConfig.queryKeySerializerFn(userQueryKey)
-
-  if (!queryHash) {
-    return
-  }
-
-  const query = queries.find(d => d.queryHash === queryHash)
-
-  if (!query) {
-    return
-  }
-
-  query.setData(updater)
-
-  if (shouldRefetch) {
-    return refetchQuery(userQueryKey)
-  }
-}
-
-export async function refetchAllQueries({
-  includeInactive,
-  force = includeInactive,
-  shouldRefetchQuery,
-} = {}) {
-  return Promise.all(
-    queries.map(async query => {
-      if (
-        typeof shouldRefetchQuery !== 'undefined' &&
-        !shouldRefetchQuery(query)
-      ) {
-        return
-      }
-      if (query.instances.length || includeInactive) {
-        return query.fetch({ force })
-      }
-    })
-  )
-}
-
-export function clearQueryCache() {
-  queries.length = 0
-}
-
-function defaultQueryKeySerializerFn(queryKey) {
-  if (!queryKey) {
-    return []
-  }
-
-  if (typeof queryKey === 'function') {
-    try {
-      return defaultQueryKeySerializerFn(queryKey())
-    } catch {
-      return []
-    }
-  }
-
-  if (Array.isArray(queryKey)) {
-    let [id, variables] = queryKey
-    const variablesIsObject = isObject(variables)
-
-    if (typeof id !== 'string' || (variables && !variablesIsObject)) {
-      Console.warn('Tuple queryKey:', queryKey)
-      throw new Error(
-        `Invalid query key tuple type: [${typeof id}, and ${typeof variables}]`
-      )
-    }
-
-    const variablesHash = variablesIsObject ? stableStringify(variables) : ''
-
-    return [
-      `${id}${variablesHash ? `_${variablesHash}` : ''}`,
-      id,
-      variablesHash,
-      variables,
-    ]
-  }
-
-  return [queryKey, queryKey]
-}
-
-function stableStringifyReplacer(_, value) {
-  return isObject(value)
-    ? Object.assign(
-        {},
-        ...Object.keys(value)
-          .sort()
-          .map(key => ({
-            [key]: value[key],
-          }))
-      )
-    : Array.isArray(value)
-    ? value
-    : String(value)
-}
-
-export function stableStringify(obj) {
-  return JSON.stringify(obj, stableStringifyReplacer)
-}
-
-function isObject(a) {
-  return a && typeof a === 'object' && !Array.isArray(a)
-}
-
-function isDocumentVisible() {
-  return (
-    typeof document === 'undefined' ||
-    document.visibilityState === undefined ||
-    document.visibilityState === 'visible' ||
-    document.visibilityState === 'prerender'
-  )
-}
-
-function isOnline() {
-  return navigator.onLine === undefined || navigator.onLine
-}
-
-function useGetLatest(obj) {
-  const ref = React.useRef()
-  ref.current = obj
-
-  return React.useCallback(() => ref.current, [])
-}
-
-function functionalUpdate(updater, old) {
-  return typeof updater === 'function' ? updater(old) : updater
-}+export * from './utils'
+export { clearQueryCache } from './clearQueryCache'
+export { makeQuery, queryReducer } from './makeQuery'
+export { prefetchQuery } from './prefetchQuery'
+export { ReactQueryConfigProvider } from './ReactQueryConfigProvider'
+export { refetchQuery } from './refetchQuery'
+export { refetchAllQueries } from './refetchAllQueries'
+export { setFocusHandler } from './setFocusHandler'
+export { setQueryData } from './setQueryData'
+export { useIsFetching } from './useIsFetching'
+export { useMutation } from './useMutation'
+export { useQuery } from './useQuery'