--- conflicted
+++ resolved
@@ -12,19 +12,11 @@
   return data
 }
 
-<<<<<<< HEAD
-// provide the default query function to your app with defaultConfig
-const cache = new QueryCache()
-const client = new QueryClient({
-  cache,
-  defaultConfig: {
-=======
 // provide the default query function to your app with defaultOptions
 const cache = new QueryCache()
 const client = new QueryClient({
   cache,
   defaultOptions: {
->>>>>>> 4c64cb9f
     queries: {
       queryFn: defaultQueryFn,
     },
@@ -33,15 +25,9 @@
 
 function App() {
   return (
-<<<<<<< HEAD
-    <ReactQueryClientProvider client={client}>
-      <YourApp />
-    </ReactQueryClientProvider>
-=======
     <QueryClientProvider client={client}>
       <YourApp />
     </QueryClientProvider>
->>>>>>> 4c64cb9f
   )
 }
 
