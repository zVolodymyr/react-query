--- conflicted
+++ resolved
@@ -58,11 +58,6 @@
 import { QueryClient, QueryClientProvider } from 'react-query'
 import { Hydrate } from 'react-query/hydration'
 
-<<<<<<< HEAD
-const queryClient = makeQueryClient()
-
-=======
->>>>>>> 862bb2be
 export default function MyApp({ Component, pageProps }) {
   const queryClientRef = React.useRef()
   if (!queryClientRef.current) {
@@ -137,16 +132,10 @@
 import { QueryClient, QueryClientProvider } from 'react-query'
 import { dehydrate, Hydrate } from 'react-query/hydration'
 
-<<<<<<< HEAD
-const queryClient = makeQueryClient()
-await queryClient.prefetchQuery('key', fn)
-const dehydratedState = dehydrate(queryClient)
-=======
 function handleRequest (req, res) {
   const queryClient = new QueryClient()
   await queryClient.prefetchQuery('key', fn)
   const dehydratedState = dehydrate(queryClient)
->>>>>>> 862bb2be
 
   const html = ReactDOM.renderToString(
     <QueryClientProvider client={queryClient}>
