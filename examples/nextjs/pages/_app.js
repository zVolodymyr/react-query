import React from 'react'
import { QueryClient, QueryClientProvider } from 'react-query'
import { Hydrate } from 'react-query/hydration'
import { ReactQueryDevtools } from 'react-query/devtools'

<<<<<<< HEAD
const queryClient = makeQueryClient()

=======
>>>>>>> 862bb2be
export default function MyApp({ Component, pageProps }) {
  const queryClientRef = React.useRef()
  if (!queryClientRef.current) {
    queryClientRef.current = new QueryClient()
  }

  return (
    <QueryClientProvider client={queryClientRef.current}>
      <Hydrate state={pageProps.dehydratedState}>
        <Component {...pageProps} />
      </Hydrate>
      <ReactQueryDevtools />
    </QueryClientProvider>
  )
}<|MERGE_RESOLUTION|>--- conflicted
+++ resolved
@@ -3,11 +3,6 @@
 import { Hydrate } from 'react-query/hydration'
 import { ReactQueryDevtools } from 'react-query/devtools'
 
-<<<<<<< HEAD
-const queryClient = makeQueryClient()
-
-=======
->>>>>>> 862bb2be
 export default function MyApp({ Component, pageProps }) {
   const queryClientRef = React.useRef()
   if (!queryClientRef.current) {
